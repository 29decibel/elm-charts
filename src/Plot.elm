--- conflicted
+++ resolved
@@ -1139,13 +1139,8 @@
         viewPlot metaConfig plotProps (viewElements plotProps elements)
 
 
-<<<<<<< HEAD
 viewPlot : MetaConfig -> PlotProps -> List (Svg.Svg Msg) -> Svg.Svg Msg
-viewPlot { size, style } plotProps children =
-=======
-viewPlot : MetaConfig -> List (Svg.Svg msg) -> Svg.Svg msg
-viewPlot { size, style, classes } children =
->>>>>>> 4f34c9f0
+viewPlot { size, style, classes } plotProps children =
     let
         ( width, height ) =
             size
@@ -1255,13 +1250,8 @@
         List.indexedMap (zipWithDistance hasZero lowerThanZero) ticks
 
 
-<<<<<<< HEAD
 viewAxis : PlotProps -> AxisConfig Msg -> Svg.Svg Msg
-viewAxis plotProps { toTickValues, tickView, labelView, labelValues, style, axisLineStyle, axisCrossing, orientation } =
-=======
-viewAxis : PlotProps -> AxisConfig msg -> Svg.Svg msg
 viewAxis plotProps { toTickValues, tickView, labelView, labelValues, style, classes, axisLineStyle, axisCrossing, orientation } =
->>>>>>> 4f34c9f0
     let
         { scale, oppositeScale, toSvgCoords, oppositeToSvgCoords } =
             plotProps
@@ -1294,13 +1284,8 @@
     Svg.g [ Svg.Attributes.transform (toTranslate (toSvgCoords ( tick, 0 ))) ] [ view index tick ]
 
 
-<<<<<<< HEAD
 defaultTickView : TickViewConfig -> Orientation -> Int -> Float -> Svg.Svg Msg
-defaultTickView { length, width, style } orientation _ _ =
-=======
-defaultTickView : TickViewConfig -> Orientation -> Int -> Float -> Svg.Svg msg
 defaultTickView { length, width, style, classes } orientation _ _ =
->>>>>>> 4f34c9f0
     let
         displacement =
             (?) orientation "" (toRotate 90 0 0)
@@ -1336,13 +1321,8 @@
     ( [ ( "text-anchor", "end" ) ], ( -10, 5 ) )
 
 
-<<<<<<< HEAD
 defaultLabelView : LabelViewConfig -> Orientation -> Int -> Float -> Svg.Svg Msg
-defaultLabelView { displace, format, style } orientation index tick =
-=======
-defaultLabelView : LabelViewConfig -> Orientation -> Int -> Float -> Svg.Svg msg
 defaultLabelView { displace, format, style, classes } orientation index tick =
->>>>>>> 4f34c9f0
     let
         ( defaultStyle, defaultDisplacement ) =
             (?) orientation defaultLabelStyleX defaultLabelStyleY
@@ -1381,13 +1361,8 @@
             customValues
 
 
-<<<<<<< HEAD
 viewGrid : PlotProps -> GridConfig -> Svg.Svg Msg
-viewGrid { scale, toSvgCoords, oppositeTicks } { gridValues, gridStyle } =
-=======
-viewGrid : PlotProps -> GridConfig -> Svg.Svg msg
 viewGrid { scale, toSvgCoords, oppositeTicks } { values, style, classes } =
->>>>>>> 4f34c9f0
     let
         positions =
             getGridPositions oppositeTicks values
