--- conflicted
+++ resolved
@@ -9,13 +9,6 @@
         , horizontalGrid
         , hint
         , area
-<<<<<<< HEAD
-        , areaStyle
-        , scatter
-        , scatterStyle
-        , scatterRadius
-=======
->>>>>>> 01886fb9
         , line
         , pile
         , scatter
@@ -31,21 +24,11 @@
         , rangeLowest
         , rangeHighest
         , Element
-<<<<<<< HEAD
-        , MetaAttr
-        , TickViewAttr
-        , LabelViewAttr
-        , AxisAttr
-        , AreaAttr
-        , ScatterAttr
-        , LineAttr
-=======
         , initialState
         , update
         , Interaction(..)
         , State
         , getHoveredValue
->>>>>>> 01886fb9
         , Point
         , Style
         )
@@ -55,34 +38,13 @@
  an intuitve manner without comprimising flexibility regarding configuration.
  It is insprired by the elm-html api, using the `element attrs children` pattern.
 
-<<<<<<< HEAD
-# Elements
-@docs Element, plot, area, scatter, line, xAxis, yAxis, Point, Style
-
-# Configuration
-=======
  This is still in beta! The api might and probably will change!
->>>>>>> 01886fb9
 
 # Definitions
 @docs Attribute, Element, Point, Style
 
-<<<<<<< HEAD
-## Line configuration
-@docs LineAttr, lineStyle
-
-## Area configuration
-@docs AreaAttr, areaStyle
-
-## Scatter configuration
-@docs ScatterAttr, scatterRadius, scatterStyle
-
-## Axis configuration
-@docs AxisAttr, axisClasses, axisStyle, axisLineStyle
-=======
 # Elements
 @docs plot, plotInteractive, xAxis, yAxis, hint, verticalGrid, horizontalGrid, custom
->>>>>>> 01886fb9
 
 ## Series
 @docs scatter, line, area, pile
@@ -147,22 +109,6 @@
 {-| Represents a child element of the plot.
 -}
 type Element msg
-<<<<<<< HEAD
-    = Axis (AxisConfig msg)
-    | Grid GridConfig
-    | Line LineConfig
-    | Area AreaConfig
-    | Scatter ScatterConfig
-
-
-
--- META CONFIG
-
-
-type alias MetaConfig =
-    { size : ( Int, Int )
-    , padding : ( Int, Int )
-=======
     = Line (LineInternal.Config msg) (List Point)
     | Area (AreaInternal.Config msg) (List Point)
     | Pile PileInternal.Config (List (PileInternal.Element msg)) PileMeta
@@ -177,7 +123,6 @@
     { size : Oriented Float
     , padding : ( Float, Float )
     , margin : ( Float, Float, Float, Float )
->>>>>>> 01886fb9
     , classes : List String
     , style : Style
     , domain : EdgesAny (Float -> Float)
@@ -326,100 +271,7 @@
 {-| -}
 verticalGrid : List (Grid.Attribute msg) -> Element msg
 verticalGrid attrs =
-<<<<<<< HEAD
-    Grid (List.foldr (<|) { defaultGridConfig | orientation = Y } attrs)
-
-
-
--- SCATTER CONFIG
-
-
-type alias ScatterConfig =
-    { style : Style
-    , points : List Point
-    , radius : Float
-    }
-
-
-{-| The type representing an scatter configuration.
--}
-type alias ScatterAttr =
-    ScatterConfig -> ScatterConfig
-
-
-defaultScatterConfig : { style : List a, points : List b, radius : Float }
-defaultScatterConfig =
-    { style = []
-    , points = []
-    , radius = 5
-    }
-
-
-{-| Add styles to your scatter series
-
-    main =
-        plot
-            []
-            [ scatter
-                [ scatterStyle
-                    [ ( "stroke", "deeppink" )
-                    , ( "opacity", "0.5" ) ]
-                    ]
-                , scatterRadius 4
-                ]
-                scatterDataPoints
-            ]
--}
-scatterStyle : Style -> ScatterConfig -> ScatterConfig
-scatterStyle style config =
-    { config | style = style }
-
-
-{-| Add a radius to your scatter circles
-
-    main =
-        plot
-            []
-            [ scatter
-                [ scatterStyle
-                    [ ( "stroke", "deeppink" )
-                    , ( "opacity", "0.5" ) ]
-                    ]
-                , scatterRadius 4
-                ]
-                scatterDataPoints
-            ]
--}
-scatterRadius : Float -> ScatterConfig -> ScatterConfig
-scatterRadius radius config =
-    { config | radius = radius }
-
-
-{-| This returns a scatter element resulting in a scatter series rendered in your plot.
-
-    main =
-        plot [] [ scatter []  [ ( 0, -2 ), ( 2, 0 ), ( 3, 1 ) ] ]
--}
-scatter : List ScatterAttr -> List Point -> Element msg
-scatter attrs points =
-    let
-        config =
-            List.foldr (<|) defaultScatterConfig attrs
-    in
-        Scatter { config | points = points }
-
-
-
--- AREA CONFIG
-
-
-type alias AreaConfig =
-    { style : Style
-    , points : List Point
-    }
-=======
     Grid (List.foldr (<|) GridInternal.defaultConfigY attrs)
->>>>>>> 01886fb9
 
 
 {-| -}
@@ -508,11 +360,6 @@
         }
 
 
-<<<<<<< HEAD
-        Scatter config ->
-            (viewScatter plotProps config) :: views
-
-=======
 {-| -}
 initialState : State
 initialState =
@@ -520,7 +367,6 @@
         { position = Nothing
         , waiting = True
         }
->>>>>>> 01886fb9
 
 
 
@@ -676,35 +522,11 @@
     List.foldr (viewElement meta) ( [], [] ) elements
 
 
-<<<<<<< HEAD
-viewScatter : PlotProps -> ScatterConfig -> Svg.Svg a
-viewScatter { toSvgCoords } { points, style, radius } =
-    let
-        svgPoints =
-            List.map toSvgCoords points
-    in
-        Svg.g
-            [ Svg.Attributes.style (toStyle style) ]
-            (List.map (toSvgCircle radius) svgPoints)
-
-
-toSvgCircle : Float -> Point -> Svg.Svg a
-toSvgCircle radius point =
-    Svg.circle
-        [ Svg.Attributes.cx (toString (Tuple.first point))
-        , Svg.Attributes.cy (toString (Tuple.second point))
-        , Svg.Attributes.r (toString radius)
-        ]
-        []
-
-
-=======
 viewElement : Meta -> Element msg -> ( List (Svg msg), List (Html msg) ) -> ( List (Svg msg), List (Html msg) )
 viewElement meta element ( svgViews, htmlViews ) =
     case element of
         Line config points ->
             ( (LineInternal.view meta config points) :: svgViews, htmlViews )
->>>>>>> 01886fb9
 
         Area config points ->
             ( (AreaInternal.view meta config points) :: svgViews, htmlViews )
@@ -886,16 +708,8 @@
         Scatter config points ->
             collectYValue xValue points :: yValues
 
-<<<<<<< HEAD
-        Scatter { points } ->
-            allPoints ++ points
-
-        Line { points } ->
-            allPoints ++ points
-=======
         Pile config barsConfigs _ ->
             (List.map (PileInternal.toPoints >> collectYValue xValue) barsConfigs) ++ yValues
->>>>>>> 01886fb9
 
         _ ->
             yValues
